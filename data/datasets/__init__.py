--- conflicted
+++ resolved
@@ -14,11 +14,8 @@
 
 # Change Detection datasets
 from data.datasets.change_detection_datasets.oscd_dataset import OSCDDataset
-<<<<<<< HEAD
 from data.datasets.change_detection_datasets.levir_cd_dataset import LevirCdDataset
-=======
 from data.datasets.change_detection_datasets.xview2_dataset import xView2Dataset
->>>>>>> b366cc8c
 from data.datasets.change_detection_datasets.kc_3d_dataset import KC3DDataset
 
 
@@ -34,10 +31,7 @@
     'NYUv2Dataset',
     # Change Detection datasets
     'OSCDDataset',
-<<<<<<< HEAD
     'LevirCdDataset',
-=======
     'xView2Dataset',
->>>>>>> b366cc8c
     'KC3DDataset',
 )